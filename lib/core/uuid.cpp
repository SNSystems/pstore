--- conflicted
+++ resolved
@@ -72,18 +72,12 @@
     uuid::uuid () {
         {
             static std::mutex mutex;
-<<<<<<< HEAD
-            static random_generator<std::uint8_t> random;
-            std::lock_guard<std::mutex> _{mutex};
-            std::generate (std::begin (data_), std::end (data_), [] () { return random.get (); });
-=======
             static random_generator<unsigned short> random;
             std::lock_guard<std::mutex> _{mutex};
             std::generate (std::begin (data_), std::end (data_), [] () {
                 return static_cast<std::uint8_t> (random.get () %
                                                   std::numeric_limits<std::uint8_t>::max ());
             });
->>>>>>> 137bddc9
         }
 
         // Set variant: must be 0b10xxxxxx
