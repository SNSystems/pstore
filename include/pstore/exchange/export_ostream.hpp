//*                             _               _                             *
//*   _____  ___ __   ___  _ __| |_    ___  ___| |_ _ __ ___  __ _ _ __ ___   *
//*  / _ \ \/ / '_ \ / _ \| '__| __|  / _ \/ __| __| '__/ _ \/ _` | '_ ` _ \  *
//* |  __/>  <| |_) | (_) | |  | |_  | (_) \__ \ |_| | |  __/ (_| | | | | | | *
//*  \___/_/\_\ .__/ \___/|_|   \__|  \___/|___/\__|_|  \___|\__,_|_| |_| |_| *
//*           |_|                                                             *
//===- include/pstore/exchange/export_ostream.hpp -------------------------===//
//
// Part of the pstore project, under the Apache License v2.0 with LLVM Exceptions.
// See https://github.com/SNSystems/pstore/blob/master/LICENSE.txt for license
// information.
// SPDX-License-Identifier: Apache-2.0 WITH LLVM-exception
//
//===----------------------------------------------------------------------===//
#ifndef PSTORE_EXCHANGE_EXPORT_OSTREAM_HPP
#define PSTORE_EXCHANGE_EXPORT_OSTREAM_HPP

#include <cstdio>

#include "pstore/core/indirect_string.hpp"
#include "pstore/support/unsigned_cast.hpp"

namespace pstore {
    namespace exchange {
        namespace export_ns {

            namespace details {

                template <typename T>
                using enable_if_unsigned = typename std::enable_if_t<std::is_unsigned<T>::value>;

                /// Returns the number of characters (in base 10) that a value of type Unsigned
                /// will occupy.
                template <typename Unsigned, typename = enable_if_unsigned<Unsigned>>
                constexpr unsigned
                base10digits (Unsigned value = std::numeric_limits<Unsigned>::max ()) noexcept {
                    return value < 10U ? 1U : 1U + base10digits<Unsigned> (value / Unsigned{10});
                }

<<<<<<< HEAD
                template <typename Unsigned, typename = enable_if_unsigned<Unsigned>>
                using base10storage = std::array<char, base10digits<Unsigned> ()>;

                /// Converts an unsigned numeric value to an array of characters.
                ///
                /// \param v  The unsigned number value to be converted.
                /// \param out  A character buffer to which the output is written.
                /// \result  A pair denoting the range of valid characters in the \p out buffer.
                template <typename Unsigned, typename = enable_if_unsigned<Unsigned>>
                std::pair<char const *, char const *>
                to_characters (Unsigned v,
                               gsl::not_null<base10storage<Unsigned> *> const out) noexcept {
                    char * const end = out->data () + out->size ();
                    char * ptr = end - 1;
                    if (v == 0U) {
                        *ptr = '0';
                        return {ptr, end};
=======
                ostream & write (bool b);
                ostream & write (char c);
                ostream & write (std::uint16_t v);
                ostream & write (std::uint32_t v);
                ostream & write (std::int64_t v);
                ostream & write (std::uint64_t v);
                ostream & write (gsl::czstring str);
                ostream & write (std::string const & str);

                template <typename T, typename = typename std::enable_if<
                                          std::is_trivially_copyable<T>::value>::type>
                ostream & write (T const * s, std::streamsize const length) {
                    std::fwrite (s, sizeof (T),
                                 unsigned_cast<decltype (length), std::size_t> (length), os_);
                    if (ferror (os_)) {
                        raise (error_code::write_failed);
>>>>>>> 49a1848e
                    }

                    for (; v > 0; --ptr) {
                        *ptr = (v % 10U) + '0';
                        v /= 10U;
                    }
                    ++ptr;
                    PSTORE_ASSERT (ptr >= out->data ());
                    return {ptr, end};
                }

            } // end namespace details

            //*         _                        _                   *
            //*  ___ __| |_ _ _ ___ __ _ _ __   | |__  __ _ ___ ___  *
            //* / _ (_-<  _| '_/ -_) _` | '  \  | '_ \/ _` (_-</ -_) *
            //* \___/__/\__|_| \___\__,_|_|_|_| |_.__/\__,_/__/\___| *
            //*                                                      *
            class ostream_base {
            public:
                /// \param buffer_size  The number of characters in the output buffer.
                explicit ostream_base (std::size_t buffer_size = 4 * 1024);

                ostream_base (ostream_base const &) = delete;
                ostream_base (ostream_base &&) = delete;

                virtual ~ostream_base () noexcept = 0;

                ostream_base & operator= (ostream_base const &) = delete;
                ostream_base & operator= (ostream_base &&) = delete;

                /// Writes a single character to the output.
                ostream_base & write (char c);
                /// Writes a null-terminated string to the output.
                ostream_base & write (gsl::czstring str);
                /// Writes a string to the output.
                ostream_base & write (std::string const & str);
                ostream_base & write (char const * s, std::streamsize length);

                /// Writes an unsigned numeric value to the output.
                template <typename Unsigned,
                          typename = typename std::enable_if_t<std::is_unsigned<Unsigned>::value>>
                ostream_base & write (Unsigned const v) {
                    details::base10storage<Unsigned> str{{}};
                    auto res = details::to_characters (v, &str);
                    return this->write (gsl::make_span (res.first, res.second));
                }

                /// Writes an signed numeric value to the output.
                template <typename Signed, typename Unused = void,
                          typename = typename std::enable_if_t<!std::is_unsigned<Signed>::value>>
                ostream_base & write (Signed const v) {
                    using unsigned_type = typename std::make_unsigned<Signed>::type;
                    if (v < 0) {
                        this->write ('-');
                        if (v == std::numeric_limits<Signed>::min ()) {
                            return this->write (static_cast<unsigned_type> (v));
                        }
                        return this->write (static_cast<unsigned_type> (-v));
                    }
                    return this->write (static_cast<unsigned_type> (v));
                }

                /// Writes a span of characters to the output.
                template <std::ptrdiff_t Extent>
                ostream_base & write (gsl::span<char const, Extent> s);

                std::size_t flush ();

            protected:
                virtual void flush_buffer (std::vector<char> const & buffer, std::size_t size) = 0;

            private:
                /// Returns the number of characters held in the output buffer.
                std::size_t buffered_chars () const noexcept;
                /// Returns the number of characters that the buffer can accommodate before it is
                /// full.
                std::size_t available_space () const noexcept;

                std::vector<char> buffer_;
                char * ptr_ = nullptr;
                char * end_ = nullptr;
            };

<<<<<<< HEAD
            template <std::ptrdiff_t Extent>
            ostream_base & ostream_base::write (gsl::span<char const, Extent> const s) {
                if (s.empty ()) {
                    return *this;
                }
                auto index = typename gsl::span<char const, Extent>::index_type{0};
                auto remaining = unsigned_cast (s.size ());
                while (remaining > 0U) {
                    // Flush the buffer if it is full.
                    auto available = this->available_space ();
                    if (available == 0U) {
                        available = this->flush ();
                    }
                    PSTORE_ASSERT (available > 0U);

                    // Copy as many characters as we can from the input span to the buffer.
                    auto const count = std::min (remaining, available);
                    using span_index_type = gsl::span<char const>::index_type;
                    PSTORE_ASSERT (count <=
                                   unsigned_cast (std::numeric_limits<span_index_type>::max ()));
                    auto ss = s.subspan (index, static_cast<span_index_type> (count));
                    ptr_ = std::copy (ss.begin (), ss.end (), ptr_);
                    PSTORE_ASSERT (ptr_ <= end_);

                    // Adjust our view of the characters remaining to be copied.
                    remaining -= count;
                    index += count;
                }
                return *this;
=======
            inline ostream & operator<< (ostream & os, bool const b) { return os.write (b); }
            inline ostream & operator<< (ostream & os, char const c) { return os.write (c); }
            inline ostream & operator<< (ostream & os, std::uint16_t const v) {
                return os.write (v);
            }
            inline ostream & operator<< (ostream & os, std::uint32_t const v) {
                return os.write (v);
            }
            inline ostream & operator<< (ostream & os, std::uint64_t const v) {
                return os.write (v);
>>>>>>> 49a1848e
            }

            template <typename T,
                      typename = typename std::enable_if_t<std::numeric_limits<T>::is_integer>>
            inline ostream_base & operator<< (ostream_base & os, T const v) {
                return os.write (v);
            }
            inline ostream_base & operator<< (ostream_base & os, gsl::czstring const str) {
                return os.write (str);
            }
            inline ostream_base & operator<< (ostream_base & os, std::string const & str) {
                return os.write (str);
            }
            inline ostream_base & operator<< (ostream_base & os, indirect_string const & ind_str) {
                shared_sstring_view owner;
                return os << ind_str.as_string_view (&owner);
            }

            //*         _                       *
            //*  ___ __| |_ _ _ ___ __ _ _ __   *
            //* / _ (_-<  _| '_/ -_) _` | '  \  *
            //* \___/__/\__|_| \___\__,_|_|_|_| *
            //*                                 *
            class ostream final : public ostream_base {
            public:
                explicit ostream (FILE * os);
                ostream (ostream const &) = delete;
                ostream (ostream &&) = delete;

                ~ostream () noexcept override;

                ostream & operator= (ostream const &) = delete;
                ostream & operator= (ostream &&) = delete;

            private:
                void flush_buffer (std::vector<char> const & buffer, std::size_t size) override;

                FILE * const os_;
            };

            //*         _                        _                  _            *
            //*  ___ __| |_ _ _ ___ __ _ _ __   (_)_ _  ___ ___ _ _| |_ ___ _ _  *
            //* / _ (_-<  _| '_/ -_) _` | '  \  | | ' \(_-</ -_) '_|  _/ -_) '_| *
            //* \___/__/\__|_| \___\__,_|_|_|_| |_|_||_/__/\___|_|  \__\___|_|   *
            //*                                                                  *
            class ostream_inserter {
            public:
                using iterator_category = std::output_iterator_tag;
                using value_type = void;
                using difference_type = void;
                using pointer = void;
                using reference = void;

                explicit ostream_inserter (ostream & os) noexcept
                        : os_{os} {}
                ostream_inserter & operator= (char const c) {
                    os_ << c;
                    return *this;
                }
                ostream_inserter & operator* () noexcept { return *this; }
                ostream_inserter & operator++ () noexcept { return *this; }
                ostream_inserter operator++ (int) noexcept { return *this; }

            private:
                ostream & os_;
            };

        } // end namespace export_ns
    }     // end namespace exchange
} // end namespace pstore

#endif // PSTORE_EXCHANGE_EXPORT_OSTREAM_HPP<|MERGE_RESOLUTION|>--- conflicted
+++ resolved
@@ -37,7 +37,6 @@
                     return value < 10U ? 1U : 1U + base10digits<Unsigned> (value / Unsigned{10});
                 }
 
-<<<<<<< HEAD
                 template <typename Unsigned, typename = enable_if_unsigned<Unsigned>>
                 using base10storage = std::array<char, base10digits<Unsigned> ()>;
 
@@ -55,24 +54,6 @@
                     if (v == 0U) {
                         *ptr = '0';
                         return {ptr, end};
-=======
-                ostream & write (bool b);
-                ostream & write (char c);
-                ostream & write (std::uint16_t v);
-                ostream & write (std::uint32_t v);
-                ostream & write (std::int64_t v);
-                ostream & write (std::uint64_t v);
-                ostream & write (gsl::czstring str);
-                ostream & write (std::string const & str);
-
-                template <typename T, typename = typename std::enable_if<
-                                          std::is_trivially_copyable<T>::value>::type>
-                ostream & write (T const * s, std::streamsize const length) {
-                    std::fwrite (s, sizeof (T),
-                                 unsigned_cast<decltype (length), std::size_t> (length), os_);
-                    if (ferror (os_)) {
-                        raise (error_code::write_failed);
->>>>>>> 49a1848e
                     }
 
                     for (; v > 0; --ptr) {
@@ -104,6 +85,7 @@
                 ostream_base & operator= (ostream_base const &) = delete;
                 ostream_base & operator= (ostream_base &&) = delete;
 
+                ostream_base & write (bool b);
                 /// Writes a single character to the output.
                 ostream_base & write (char c);
                 /// Writes a null-terminated string to the output.
@@ -157,7 +139,6 @@
                 char * end_ = nullptr;
             };
 
-<<<<<<< HEAD
             template <std::ptrdiff_t Extent>
             ostream_base & ostream_base::write (gsl::span<char const, Extent> const s) {
                 if (s.empty ()) {
@@ -187,24 +168,15 @@
                     index += count;
                 }
                 return *this;
-=======
-            inline ostream & operator<< (ostream & os, bool const b) { return os.write (b); }
-            inline ostream & operator<< (ostream & os, char const c) { return os.write (c); }
-            inline ostream & operator<< (ostream & os, std::uint16_t const v) {
-                return os.write (v);
-            }
-            inline ostream & operator<< (ostream & os, std::uint32_t const v) {
-                return os.write (v);
-            }
-            inline ostream & operator<< (ostream & os, std::uint64_t const v) {
-                return os.write (v);
->>>>>>> 49a1848e
             }
 
             template <typename T,
                       typename = typename std::enable_if_t<std::numeric_limits<T>::is_integer>>
             inline ostream_base & operator<< (ostream_base & os, T const v) {
                 return os.write (v);
+            }
+            inline ostream_base & operator<< (ostream_base & os, bool const b) {
+                return os.write (b);
             }
             inline ostream_base & operator<< (ostream_base & os, gsl::czstring const str) {
                 return os.write (str);
@@ -239,6 +211,29 @@
                 FILE * const os_;
             };
 
+            //*         _       _              _                       *
+            //*  ___ __| |_ _ _(_)_ _  __ _ __| |_ _ _ ___ __ _ _ __   *
+            //* / _ (_-<  _| '_| | ' \/ _` (_-<  _| '_/ -_) _` | '  \  *
+            //* \___/__/\__|_| |_|_||_\__, /__/\__|_| \___\__,_|_|_|_| *
+            //*                       |___/                            *
+            class ostringstream final : public pstore::exchange::export_ns::ostream_base {
+            public:
+                ostringstream () = default;
+                ostringstream (ostringstream const &) = delete;
+                ostringstream (ostringstream &&) = delete;
+
+                ~ostringstream () noexcept override = default;
+
+                ostringstream & operator= (ostringstream const &) = delete;
+                ostringstream & operator= (ostringstream &&) = delete;
+
+                std::string const & str ();
+
+            private:
+                std::string str_;
+                void flush_buffer (std::vector<char> const & buffer, std::size_t size) override;
+            };
+
             //*         _                        _                  _            *
             //*  ___ __| |_ _ _ ___ __ _ _ __   (_)_ _  ___ ___ _ _| |_ ___ _ _  *
             //* / _ (_-<  _| '_/ -_) _` | '  \  | | ' \(_-</ -_) '_|  _/ -_) '_| *
@@ -252,7 +247,7 @@
                 using pointer = void;
                 using reference = void;
 
-                explicit ostream_inserter (ostream & os) noexcept
+                explicit ostream_inserter (ostream_base & os) noexcept
                         : os_{os} {}
                 ostream_inserter & operator= (char const c) {
                     os_ << c;
@@ -263,7 +258,7 @@
                 ostream_inserter operator++ (int) noexcept { return *this; }
 
             private:
-                ostream & os_;
+                ostream_base & os_;
             };
 
         } // end namespace export_ns
