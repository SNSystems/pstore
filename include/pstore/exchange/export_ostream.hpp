--- conflicted
+++ resolved
@@ -37,7 +37,6 @@
                     return value < 10U ? 1U : 1U + base10digits<Unsigned> (value / Unsigned{10});
                 }
 
-<<<<<<< HEAD
                 template <typename Unsigned, typename = enable_if_unsigned<Unsigned>>
                 using base10storage = std::array<char, base10digits<Unsigned> ()>;
 
@@ -55,23 +54,6 @@
                     if (v == 0U) {
                         *ptr = '0';
                         return {ptr, end};
-=======
-                ostream & write (char c);
-                ostream & write (std::uint16_t v);
-                ostream & write (std::uint32_t v);
-                ostream & write (std::int64_t v);
-                ostream & write (std::uint64_t v);
-                ostream & write (gsl::czstring str);
-                ostream & write (std::string const & str);
-
-                template <typename T, typename = typename std::enable_if<
-                                          std::is_trivially_copyable<T>::value>::type>
-                ostream & write (T const * s, std::streamsize const length) {
-                    std::fwrite (s, sizeof (T),
-                                 unsigned_cast<decltype (length), std::size_t> (length), os_);
-                    if (ferror (os_)) {
-                        raise (error_code::write_failed);
->>>>>>> 2f75cdce
                     }
 
                     for (; v > 0; --ptr) {
@@ -93,7 +75,7 @@
             class ostream_base {
             public:
                 /// \param buffer_size  The number of characters in the output buffer.
-                explicit ostream_base (std::size_t buffer_size);
+                explicit ostream_base (std::size_t buffer_size = 4 * 1024);
 
                 ostream_base (ostream_base const &) = delete;
                 ostream_base (ostream_base &&) = delete;
@@ -114,7 +96,26 @@
                 /// Writes an unsigned numeric value to the output.
                 template <typename Unsigned,
                           typename = typename std::enable_if_t<std::is_unsigned<Unsigned>::value>>
-                ostream_base & write (Unsigned v);
+                ostream_base & write (Unsigned const v) {
+                    details::base10storage<Unsigned> str{{}};
+                    auto res = details::to_characters (v, &str);
+                    return this->write (gsl::make_span (res.first, res.second));
+                }
+
+                /// Writes an signed numeric value to the output.
+                template <typename Signed, typename Unused = void,
+                          typename = typename std::enable_if_t<!std::is_unsigned<Signed>::value>>
+                ostream_base & write (Signed const v) {
+                    using unsigned_type = typename std::make_unsigned<Signed>::type;
+                    if (v < 0) {
+                        this->write ('-');
+                        if (v == std::numeric_limits<Signed>::min ()) {
+                            return this->write (static_cast<unsigned_type> (v));
+                        }
+                        return this->write (static_cast<unsigned_type> (-v));
+                    }
+                    return this->write (static_cast<unsigned_type> (v));
+                }
 
                 /// Writes a span of characters to the output.
                 template <std::ptrdiff_t Extent>
@@ -136,13 +137,6 @@
                 char * ptr_ = nullptr;
                 char * end_ = nullptr;
             };
-
-            template <typename Unsigned, typename>
-            ostream_base & ostream_base::write (Unsigned const v) {
-                details::base10storage<Unsigned> str{{}};
-                auto res = details::to_characters (v, &str);
-                return this->write (gsl::make_span (res.first, res.second));
-            }
 
             template <std::ptrdiff_t Extent>
             ostream_base & ostream_base::write (gsl::span<char const, Extent> const s) {
@@ -175,26 +169,12 @@
                 return *this;
             }
 
-            inline ostream_base & operator<< (ostream_base & os, char const c) {
-                return os.write (c);
-            }
-            inline ostream_base & operator<< (ostream_base & os, std::uint16_t const v) {
+            template <typename T,
+                      typename = typename std::enable_if_t<std::numeric_limits<T>::is_integer>>
+            inline ostream_base & operator<< (ostream_base & os, T const v) {
                 return os.write (v);
             }
-            inline ostream_base & operator<< (ostream_base & os, std::uint32_t const v) {
-                return os.write (v);
-            }
-            inline ostream_base & operator<< (ostream_base & os, std::uint64_t const v) {
-                return os.write (v);
-            }
-<<<<<<< HEAD
             inline ostream_base & operator<< (ostream_base & os, gsl::czstring const str) {
-=======
-            inline ostream & operator<< (ostream & os, std::int64_t const v) {
-                return os.write (v);
-            }
-            inline ostream & operator<< (ostream & os, gsl::czstring const str) {
->>>>>>> 2f75cdce
                 return os.write (str);
             }
             inline ostream_base & operator<< (ostream_base & os, std::string const & str) {
