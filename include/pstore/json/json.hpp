--- conflicted
+++ resolved
@@ -516,11 +516,7 @@
             template <typename Callbacks>
             void number_matcher<Callbacks>::number_is_float () {
                 if (is_integer_) {
-<<<<<<< HEAD
-                    fp_acc_.whole_part = static_cast <double> (int_acc_);
-=======
                     fp_acc_.whole_part = static_cast<double> (int_acc_);
->>>>>>> 97dc4e41
                     is_integer_ = false;
                 }
             }
